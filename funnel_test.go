--- conflicted
+++ resolved
@@ -167,22 +167,6 @@
 	}
 }
 
-<<<<<<< HEAD
-func TestOpInProgress(t *testing.T) {
-	fnl := New()
-
-	opId := "opId"
-	go func() {
-		fnl.Execute(opId, func() (i interface{}, err error) {
-			time.Sleep(time.Second * 2)
-			return nil, nil
-		})
-	}()
-
-	time.Sleep(time.Millisecond * 500)
-	if !fnl.IsOpInProgress(opId) {
-		t.Error("Expected op to be in progress")
-=======
 /*
 The following tests the ability of the funnel to create a new operation while an operation of the same id has timed out and its execution function is still running
 An unexpired cacheTTL on a timedout operation should also not prohibit creating the new operation
@@ -269,6 +253,22 @@
 
 	if elapsedTimeAllRequests > expectedOperationTimeoutWithGrace {
 		t.Error("Expected all operation request to timeout at the same time, funnelTimeout", funnelTimeout, " Elapsed time for all operations", elapsedTimeAllRequests)
->>>>>>> 4da4b1a0
-	}
+	}
+}
+
+func TestOpInProgress(t *testing.T) {
+	fnl := New()
+
+	opId := "opId"
+	go func() {
+		fnl.Execute(opId, func() (i interface{}, err error) {
+			time.Sleep(time.Second * 2)
+			return nil, nil
+		})
+	}()
+
+	time.Sleep(time.Millisecond * 500)
+	if !fnl.IsOpInProgress(opId) {
+		t.Error("Expected op to be in progress")
+  }
 }